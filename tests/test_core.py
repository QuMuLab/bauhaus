from bauhaus.core import CustomNNF, Encoding, constraint, proposition, And, Or
from bauhaus.constraint_builder import _ConstraintBuilder as cbuilder
from nnf import Var
import pytest
"""
Unit tests for core functionalities and building constraints.
See reference:
https://github.com/mrocklin/multipledispatch/blob/master/multipledispatch/tests/test_core.py
"""

# Test Encoding class
t, s = Encoding(), Encoding()
class T(object): pass

@proposition(s)
class S(object): pass

def test_compile():
    # Cases for empty propositions or constraints
    with pytest.raises(ValueError):
        t.compile()
        s.compile()


# Test proposition decorator
e = Encoding()

@proposition(e)
class E(object): pass

def test_proposition():
    """ Test @proposition """
    objects = [E() for i in range(0,3)]
    assert e.propositions['E'] is not None
    assert len(e.propositions['E']) == 3


# Test multiple constraints on a class
# and decorator constraints
a = Encoding()

@constraint.at_least_one(a)
@constraint.at_most_k(a, 2)
@proposition(a)
class A(object):

    @constraint.implies_all(a)
    def foo(self):
        return self

@constraint.none_of(a)
@proposition(a)
class A2(object): pass

def test_storing_decorator_constraint():
    objects = [A() for i in range(0,3)]
    assert len(a.constraints) == 4
    for c in a.constraints:
        if c._constraint == cbuilder.implies_all:
            assert c._left == c._right == None
            assert c._func.__qualname__ == A.foo.__qualname__
        elif c._constraint == cbuilder.at_least_one:
            assert c._func.__qualname__ == A.__qualname__
            assert c._vars == None
        elif c._constraint == cbuilder.at_most_k:
            print(c._func)
            assert c._func.__qualname__ == A.__qualname__
            assert c._k == 2
            assert c._vars == None
        elif c._constraint == cbuilder.none_of:
            assert c._func.__qualname__ == A2.__qualname__
            assert c._vars == None
        else:
            print(c._constraint)
            raise Exception()


# Test adding constraints by function
b = Encoding()

@proposition(b)
class B(object): pass

def test_storing_function_constraint():
    # assert failures when creating,
    # add_method(e) with no arguments
    # add_implies_all(e) with no left or right
    # add_at_most_k with incorrect k
    test = Var('test')
    with pytest.raises(ValueError):
        constraint.add_at_least_one(b)
        constraint.add_at_most_k(b, 0)
        constraint.add_implies_all(b)
        constraint.add_implies_all(b, left=[], right=[test])
        constraint.add_none_of(b)
    assert len(b.constraints) == 0

    constraint.add_implies_all(b, left=test, right=test)
    assert len(b.constraints) == 1
    for c in b.constraints:
        assert c._constraint is cbuilder.implies_all
        assert c._left == c._right
        assert c._left == (test,)


# Test adding raw constraints
c = Encoding()

@constraint.exactly_one(c)
@proposition(c)
class C: pass

@proposition(c)
class D: pass

def test_raw_constraints():
    c1, c2, d1 = C(), C(), D()
    c.add_constraint(~c1 | (c2 & d1))
    T = c.compile()
    assert T.satisfiable()

def test_imp():
    c3, c4, d2 = C(), C(), D()
    c.add_constraint(c3 >> (c4 & d2))
    T1 = c.compile()
    assert T1.satisfiable()

def test_andor():
    c1, c2, d1 = C(), C(), D()
    c.add_constraint(And(~c1, (c2 & d1)))
    c.add_constraint(Or(c1 >> c2, d1))
    c.add_constraint(And(Or([c1, c2]), d1))
    c.add_constraint(Or(And({c1, c2}), d1))
    T = c.compile()
    assert T.satisfiable()

# Test forbidding raw constraints

d = Encoding()

@proposition(d)
class F:
    def __invert__(self):
        return -1

def test_failed_raw_constraints():
    x, y = F(), F()
    with pytest.raises(TypeError):
        d.add_constraint(x | y)

g = Encoding()
@proposition(g)
class H:
    def __init__(self, data):
        self.data = data
<<<<<<< HEAD

    def __repr__(self):
        return str(self.data)

    def __eq__(self, other):
        if isinstance(other, self.__class__):
            return self.data == other.data

    def __hash__(self):
        return hash(self.data)

def test_duplicates():

    def clear():
        g.clear_constraints()
        g.clear_debug_constraints()
        g._custom_constraints = set() 

    h1 = H(1)
    h1_copy = H(1)
    h2 = H(2)
    h3 = H(3)

    g.add_constraint(h1)
    g.add_constraint(~h1_copy)

    assert g.compile().solve() == None
    clear()

    g.add_constraint(h1 & ~h1_copy)
    assert g.compile().solve() == None
    clear()

    g.add_constraint(h1 & h2)
    g.add_constraint(~h1_copy & h3)
    assert g.compile().solve() == None
    clear()

    constraint.add_implies_all(g, left=h1, right=~h1_copy)
    constraint.add_exactly_one(g, h1)
    assert g.compile().solve() == None
    clear()
=======

    def __repr__(self):
        return str(self.data)

    def __eq__(self, other):
        if isinstance(other, self.__class__):
            return self.data == other.data

    def __hash__(self):
        return hash(self.data)

def test_duplicates():

    def clear():
        g.clear_constraints()
        g.clear_debug_constraints()
        g._custom_constraints = set() 

    # want to ensure h1 and h1_copy are treated the same
    # generally, we want to ensure that no matter how many H(1) are created,
    # if it is negated in another constraint or otherwise, they must all be
    # treated the same.
    h1 = H(1)
    h1_copy = H(1)
    h2 = H(2)
    h3 = H(3)
    h4 = H(4)
    h1_copy_negated = ~h1_copy

    # FIRST: testing custom constraints for duplication issues

    # h1 and the negation of its copy both true in a single constraint
    g.add_constraint(h1 & h1_copy_negated)
    assert g.compile().solve() == None
    clear()

    # h1 and the negation of its copy both true with multiple constraints
    g.add_constraint(h1)
    g.add_constraint(h1_copy_negated)
    assert g.compile().solve() == None
    clear()

    # same thing as above, trying a more complicated formula
    g.add_constraint(h1 & (h2 | h4))
    g.add_constraint(h1_copy_negated & (h3 | h4))
    assert g.compile().solve() == None
    clear()

    # h1 and the negation of its copy both true through >> in a 
    # single constraint
    g.add_constraint((h1 >> h1_copy_negated) & h1)
    assert g.compile().solve() == None
    clear()

    # h1 and the negation of its copy both true through >> through 
    # multiple constraints
    g.add_constraint(h1 >> h1_copy_negated)
    g.add_constraint(h1)
    assert g.compile().solve() == None
    clear()

    # NEXT: testing "bauhaus" constraints

    # h1 and the negation of its copy both true in a single constraint
    constraint.add_exactly_one(g, h1 & h1_copy_negated)
    assert g.compile().solve() == None
    clear()

    # h1 and the negation of its copy both true with multiple constraints
    constraint.add_exactly_one(g, h1)
    constraint.add_exactly_one(g, h1_copy_negated)
    assert g.compile().solve() == None
    clear()

    # same thing as above, trying a more complicated formula
    constraint.add_exactly_one(g, h1 & (h2 | h4))
    constraint.add_exactly_one(g, h1_copy_negated & (h3 | h4))
    assert g.compile().solve() == None
    clear()

    # h1 and the negation of its copy both true through >> in a 
    # single constraint
    constraint.add_exactly_one(g, (h1 >> h1_copy_negated) & h1)
    assert g.compile().solve() == None
    clear()

    # h1 and the negation of its copy both true through >> through 
    # multiple constraints
    constraint.add_exactly_one(g, h1 >> h1_copy_negated)
    constraint.add_exactly_one(g, h1)
    assert g.compile().solve() == None
    clear()

    # using the implication bauhaus method
    constraint.add_implies_all(g, left=h1, right=h1_copy_negated)
    constraint.add_exactly_one(g, h1)
    assert g.compile().solve() == None
    clear()

test_duplicates()
>>>>>>> 3dc2c179
<|MERGE_RESOLUTION|>--- conflicted
+++ resolved
@@ -153,50 +153,6 @@
 class H:
     def __init__(self, data):
         self.data = data
-<<<<<<< HEAD
-
-    def __repr__(self):
-        return str(self.data)
-
-    def __eq__(self, other):
-        if isinstance(other, self.__class__):
-            return self.data == other.data
-
-    def __hash__(self):
-        return hash(self.data)
-
-def test_duplicates():
-
-    def clear():
-        g.clear_constraints()
-        g.clear_debug_constraints()
-        g._custom_constraints = set() 
-
-    h1 = H(1)
-    h1_copy = H(1)
-    h2 = H(2)
-    h3 = H(3)
-
-    g.add_constraint(h1)
-    g.add_constraint(~h1_copy)
-
-    assert g.compile().solve() == None
-    clear()
-
-    g.add_constraint(h1 & ~h1_copy)
-    assert g.compile().solve() == None
-    clear()
-
-    g.add_constraint(h1 & h2)
-    g.add_constraint(~h1_copy & h3)
-    assert g.compile().solve() == None
-    clear()
-
-    constraint.add_implies_all(g, left=h1, right=~h1_copy)
-    constraint.add_exactly_one(g, h1)
-    assert g.compile().solve() == None
-    clear()
-=======
 
     def __repr__(self):
         return str(self.data)
@@ -296,5 +252,4 @@
     assert g.compile().solve() == None
     clear()
 
-test_duplicates()
->>>>>>> 3dc2c179
+test_duplicates()