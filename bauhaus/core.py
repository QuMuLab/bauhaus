import weakref
# add try import
import nnf
from nnf import Var, And, NNF
from functools import wraps
from collections import defaultdict
import warnings
from constraint_builder import _ConstraintBuilder as cbuilder
from utils import flatten, ismethod, classname


class Encoding:
    """
    An Encoding object stores the propositions and constraints
    you create on the fly with ``@proposition`` and ``@constraint``
    decorators and functions.

    When you're ready, you can compile your constraints into
    a logical theory in conjunctive or negation normal form
    to submit to a SAT solver.

    If you're interested in debugging your theory or learning
    about its origin story from each propositional object to
    the final theory, call the ``introspect()`` function on your
    encoding.

    """

    def __init__(self):
        """
        Creates an Encoding object. This will store propositions
        and constraints that you can compile into a theory.

        Attributes
        ----------
        propositions : defaultdict(weakref.WeakValueDictionary)
            Stores decorated classes/functions pointing to
            their associated instances.These are later used
            to build the theory's constraints.

        constraints : set
            A set of unique _ConstraintBuilder objects
            that hold relevant information to build an NNF
            constraint.
            They are added to the Encoding object whenever the
            constraint decorator is used or when it is called
            as a function.
        debug_constraints : dictionary
            Maps ConstraintBuilder objects to their compiled
            constraints for debugging purposes.

        """
        self.propositions = defaultdict(weakref.WeakValueDictionary)
        self.constraints = set()
        self.debug_constraints = dict()

    def __repr__(self) -> str:
        return (f"Encoding: \n"
                f"  propositions::{self.propositions.keys()} \n"
                f"  constraints::{self.constraints}")
<<<<<<< HEAD

    def clear_debug_constraints(self):
=======
    
    def purge_propositions(self):
        """ Purges the propositional variables of an Encoding object """
        self.propositions = defaultdict(weakref.WeakValueDictionary)
    
    def clear_constraints(self):
        """ Clears the constraints of an Encoding object """
        self.constraints = set()
    
    def clear_debug(self):
>>>>>>> 7bd0f18a
        """Clear debug_constraints attribute in Encoding"""
        self.debug_constraints = dict()

    def compile(self, CNF=True) -> 'NNF':
        """ Convert constraints into a theory in
        conjunctive normal form, or if specified,
        the simpler negation-normal form.

        Arguments
        ---------
        CNF : bool
            Default is True. Converts a theory to CNF.

        Returns
        -------
        theory : NNF
            Conjunctive or Negation normal form of constraints.

        """
        if not self.constraints:
            raise ValueError(f"Constraints in {self} are empty."
                             " This can happen if no objects from"
                             " decorated classes are instantiated,"
                             " if no classes/methods are decorated"
                             " with @constraint or no function"
                             " calls of the form constraint.add_method")
        if not self.propositions.values():
            raise ValueError(f"Constraints in {self} are empty."
                             " This can happen if no objects from"
                             " decorated classes are instantiated.")

        theory = []
        self.clear_debug_constraints()

        for constraint in self.constraints:
            clause = constraint.build(self.propositions)
            if CNF:
                clause = clause.to_CNF()
            if clause:
                theory.append(clause)
                try:
                    self.debug_constraints[constraint] = clause
                except Exception as e:
                    raise(e)
            else:
                warnings.warn(f"The {constraint} was not built and"
                            "will not be added to the theory.")
        return And(theory)

    def introspect(self):
        """Observing the origin of a theory from each
        propositional object to the final constraint.

        Details
        -------
        The mapping is structured like so,

        Encoding.debug_constraints : dictionary

            key -> ConstraintBuilder object

            value -> Clause built in Encoding.compile()

        Each ConstraintBuilder object has the attribute
        instance_constraints : defaultdict with,

            key -> Object (from annotated class or method)

            value -> List of constraint clauses created per object

        This allows you to view the constraints created
        for annotated classes or methods and the per-instance
        object constraints, along with the final (succinct)
        constraint.

        """
        if not self.debug_constraints:
            warnings.warn("Your theory has not been compiled yet,"
                          "so we cannot provide a representation of it."
                          "Try running compile() on your encoding.")
            return self.debug_constraints

        for constraint, clause in self.debug_constraints.items():
            print(f"{constraint}: \n")
            if constraint.instance_constraints:
                for instance, values in constraint.instance_constraints.items():
                        print(f"{instance} =>")
                        for v in values:
                            print(f"{v}")
                        print("\n")
            print(f"Final {constraint._constraint.__name__}: {clause} \n")


def proposition(encoding: Encoding):
    """Create a propositional variable from the decorated
    class or function.

    Adds propositional variable to Encoding.

    Return original object instance.

    Arguments
    ---------
    encoding : Encoding
        Given encoding object.

    Returns
    -------
    The decorated function : function

    Examples
    --------

    Each instance of class A is added to propositions
    in the given Encoding object::

        e = Encoding()
        @proposition(e)
        class A(object):
            pass
        >> e.propositions = {'A': {id: object}}

    """
    def wrapper(cls):
        @wraps(cls)
        def wrapped(*args, **kwargs):
            ret = cls(*args, **kwargs)
            ret._var = Var(ret)
            class_name = ret.__class__.__qualname__
            encoding.propositions[class_name][id(ret)] = ret
            return ret
        return wrapped
    return wrapper


class constraint:
    """Creates constraints on the fly when
    used as a decorator or as a function invocation.

    The constraint class directs all function
    invokations of constraint methods to the
    classmethod ``_constraint_by_function``.

    ``@constraint.method`` calls are directed
    to classmethod ``_decorate``.

    In both cases, a ``_ConstraintBuilder`` object
    is created to store the given information.

    Supports the following SAT constraints:
        - At least one
        - At most one
        - Exactly one
        - At most K
        - Implies all

    Examples
    --------
    Decorator for class or method::

        @constraint.at_most_one(e)
        @proposition
        class A:

            @constraint.implies_all(e)
            def do_something(self):
                pass

    Constraint creation by function call
        ``constraint.add_at_least_one(e, *args)``

    """
    def _is_valid_grouby(decorated_class, parameter):
        """ Validates if a groupby can be performed prior to
        storing constraint information.

        We cannot check if the given parameter is an attribute at the
        stage when classes look like functions, so this check
        is completed when compiling an Encoding object in
        bauhaus/constraint_builder.py

        Arguments
        ---------
        decorated_class : function
            Decorated class.
        parameter : function or string
            Can be either a function or attribute to
            partition class objects.

        Returns
        -------
        True if a valid groupby, and raises an Exception if not.

        """
        classname = classname(decorated_class)
        if ismethod(decorated_class):
            raise Exception("You can only use groupby on a class and not a method"
                           f", as you have tried on {decorated_class.__qualname__}."
                           f" Try using groupby on the {classname}"
                           " class instead.")
        if not (isinstance(parameter, str) or callable(parameter)):
            value_type = type(parameter).__name__
            raise ValueError(f"The provided groupby value, {parameter},"
                            f" is of type {value_type}. To use groupby,"
                            f" a function or object attribute (string) must be provided"
                            f" to partition the {classname} objects.")
        return True


    @classmethod
    def _constraint_by_function(cls,
                               encoding: Encoding,
                               constraint_type,
                               args=None,
                               k=None,
                               left=None,
                               right=None):

        """
        `Private Method`:
        Create ``_ConstraintBuilder`` objects from
        constraint.add_method function calls

        Arguments
        ---------
        encoding : Encoding object
        constraint_type : function
            Reference to the function for building an SAT encoding
            constraint in ``_ConstraintBuilder``
        args : tuple
            Tuple of user-given arguments.
        k : int
            Used for constraint "At most K".
        left : tuple
            Used for constraint "implies all".
            User-given arguments for the left implication.
        right : tuple
            Used for constraint "implies all".
            User-given arguments for the right implication.

        Returns
        -------
        None

        """
        if constraint_type is cbuilder.implies_all:
            constraint = cbuilder(constraint_type, left=left, right=right)
            encoding.constraints.add(constraint)
            return
        elif args:
            args = tuple(flatten(args))
            constraint = cbuilder(constraint_type, args=args, k=k)
            encoding.constraints.add(constraint)
            return
        else:
            raise ValueError("Some or more of your provided"
                             f" arguments for the {constraint_type.__name__}"
                             " constraint were empty or invalid. Your"
                             " provided arguments were: \n"
                            f" args: {args}, "
                            f" left: {left}, right: {right}")

    @classmethod
    def _decorate(cls,
                  encoding: Encoding,
                  constraint_type,
                  k=None,
                  left=None,
                  right=None,
                  groupby=None):
        """
        `Private Method`:
        Create _ConstraintBuilder objects from constraint.method
        function calls

        Arguments
        ---------
        constraint : function
            Reference to the function for building an SAT encoding
            constraint in _ConstraintBuilder
        func : function
            Decorated class or bound method. Default = None.
        k : int
            Used for constraint "At most K".
        left : tuple
            Used for constraint "implies all".
            User-given arguments for the left implication.
        right : tuple
            Used for constraint "implies all".
            User-given arguments for the right implication.
        groupby : str or func
            Used to group instances of a class for the constraints.

        Returns
        -------
        Wrapper: Returns the function it decorated

        """
        def wrapper(func):

            if groupby:
                assert cls._is_valid_grouby(func, groupby)

            constraint = cbuilder(constraint_type,
                                  func=func,
                                  k=k,
                                  left=left,
                                  right=right,
                                  groupby=groupby)
            encoding.constraints.add(constraint)

            @wraps(func)
            def wrapped(*args, **kwargs):
                ret = func(*args, **kwargs)
                return ret
            return wrapped
        return wrapper

    def at_least_one(encoding: Encoding, **kwargs):
        """At least one of the propositional variables are True.

        Constraint is added with the @constraint decorator.

        Arguments
        ---------
        encoding : Encoding
            Given encoding.

        Example
        -------
        ``@constraint.at_least_one(encoding)``

        """
        return constraint._decorate(encoding, cbuilder.at_least_one, **kwargs)

    def at_most_one(encoding: Encoding, **kwargs):
        """At most one of the propositional variables are True.

        Constraint is added with the @constraint decorator.

        Arguments
        ---------
        encoding : Encoding
            Given encoding.

        Example
        -------

        ``@constraint.at_most_one(encoding)``

        """
        return constraint._decorate(encoding, cbuilder.at_most_one, **kwargs)

    def exactly_one(encoding: Encoding, **kwargs):
        """ Exactly one of the propositional variables are True.

        Constraint is added with the @constraint decorator.

        Arguments
        ---------
        encoding : Encoding
            Given encoding.

        Example
        -------

        ``@constraint.exactly_one(encoding)``

        """
        return constraint._decorate(encoding, cbuilder.exactly_one, **kwargs)

    def at_most_k(encoding: Encoding, k: int, **kwargs):
        """At most K of the propositional variables are True

        Constraint is added with the @constraint decorator.

        Arguments
        ---------
        encoding : Encoding
            Given encoding.
        k : int
            The number of variables that are true at one time.
            Must be less than the number of total variables for
            the constraint.

        Example
        -------

        ``@constraint.at_most_k(encoding, k)``

        """
        if not isinstance(k, int):
            raise TypeError(f"The provided k={k} is not an integer.")
        if k < 1:
            raise ValueError(f"The provided k={k} is less than 1.")
        if k == 1:
            warnings.warn(f"Warning: The provided k={k} will"
                           " result in an 'at most one' constraint,"
                           " but we'll proceed anyway.")
        return constraint._decorate(encoding,
                                    cbuilder.at_most_k,
                                    k=k, **kwargs)

    def implies_all(encoding: Encoding, left=None, right=None, **kwargs):
        """Left proposition(s) implies right proposition(s)

        Constraint is added with the @constraint decorator.

        Arguments
        ---------
        encoding : Encoding
            Given encoding.
        left : list
            Propositional variables for the left side of an
            implication.
        right : list
            Propositional variables for the right side of an
            implication.

        Example
        -------
        Above a class, each instance will be on the left
        side of an implication. You need to define a right
        side of the implication if you are decorating a class.::

            @constraint.implies_all(encoding, right=[Obj])
            @proposition(e)
            class A(Object):
                pass

        Above a method in a class, each instance will be on
        the left side of an implication. The return value(s)
        will be the right side of the implication. You can
        provide additional variables for either the left or
        right side.::

            @proposition(e)
            class A(object):

                def __init__(self, data):
                    self.data = data

                @constraint.implies_all(encoding)
                def foo(self):
                    return self.data

        """
        left = tuple(flatten([left])) if left else None
        right = tuple(flatten([right])) if right else None
        return constraint._decorate(encoding,
                                    cbuilder.implies_all,
                                    left=left, right=right, **kwargs)

    # Creating constraints from function invokations
    # Constraint creation for these are directed to
    # constraint._constraint_by_function.

    def add_at_least_one(encoding: Encoding, *args):
        """At least one of the propositional variables are True

        Constraint is added directly with this function.

        Arguments
        ---------
        encoding : Encoding
            Given encoding.

        Example
        -------
        ``@constraint.add_at_least_one(encoding, [Obj, Class, Class.method])``

        """
        return constraint._constraint_by_function(encoding,
                                                 cbuilder.at_least_one,
                                                 args=args)

    def add_at_most_one(encoding: Encoding, *args):
        """At most one of the propositional variables are True

        Constraint is added directly with this function.

        Arguments
        ---------
        encoding : Encoding
            Given encoding.

        Example
        -------
        ``@constraint.add_at_most_one(encoding, [Obj, Class, Class.method])``

        """
        return constraint._constraint_by_function(encoding,
                                                 cbuilder.at_most_one,
                                                 args=args)

    def add_exactly_one(encoding: Encoding, *args):
        """ Exactly one of the propositional variables are True

        Constraint is added directly with this function.

        Arguments
        ---------
        encoding : Encoding
            Given encoding.

        Example
        -------
        ``@constraint.add_exactly_one(encoding, [Obj, Class, Class.method])``

        """
        return constraint._constraint_by_function(encoding,
                                                 cbuilder.exactly_one,
                                                 args=args)

    def add_at_most_k(encoding: Encoding, k: int, *args):
        """At most K of the propositional variables are True

        Constraint is added directly with this function.

        Arguments
        ---------
        encoding : Encoding
            Given encoding.
        k : int
            The number of variables that are true at one time.
            Must be less than the number of total variables for
            the constraint.

        Example
        -------
        ``@constraint.add_at_most_k(encoding, k, [Obj, Class, Class.method])``

        """
        if not isinstance(k, int):
            raise TypeError(f"The provided k={k} is not an integer.")
        if k < 1:
            raise ValueError(f"The provided k={k} is less than 1.")
        if k == 1:
            warnings.warn(f"Warning: The provided k={k} will"
                           " result in an 'at most one' constraint,"
                           " but we'll proceed anyway.")
        return constraint._constraint_by_function(encoding,
                                                 cbuilder.at_most_k,
                                                 args=args, k=k)

    def add_implies_all(encoding: Encoding, left, right):
        """Left proposition(s) implies right proposition(s)

        Constraint is added directly by calling this function.

        Arguments
        ---------
        encoding : Encoding
            Given encoding.
        left : list
            Propositional variables for the left side of an
            implication.
        right : list
            Propositional variables for the right side of an
            implication.

        Example
        -------
        ``constraint.add_implies_all(encoding, left=[Obj, 'hello'], right=['goodbye'])``

        """
        if not (left and right):
            raise ValueError(f"You are trying to create an implies all"
                              " constraint without providing either the"
                              " left or right sides of the implication.\n"
                             f" Your left: {left} and right: {right}")
        left = tuple(flatten([left]))
        right = tuple(flatten([right]))
        return constraint._constraint_by_function(encoding,
                                                 cbuilder.implies_all,
                                                 left=left, right=right)<|MERGE_RESOLUTION|>--- conflicted
+++ resolved
@@ -58,11 +58,7 @@
         return (f"Encoding: \n"
                 f"  propositions::{self.propositions.keys()} \n"
                 f"  constraints::{self.constraints}")
-<<<<<<< HEAD
-
-    def clear_debug_constraints(self):
-=======
-    
+
     def purge_propositions(self):
         """ Purges the propositional variables of an Encoding object """
         self.propositions = defaultdict(weakref.WeakValueDictionary)
@@ -71,8 +67,7 @@
         """ Clears the constraints of an Encoding object """
         self.constraints = set()
     
-    def clear_debug(self):
->>>>>>> 7bd0f18a
+    def clear_debug_constraints(self):
         """Clear debug_constraints attribute in Encoding"""
         self.debug_constraints = dict()
 
